--- conflicted
+++ resolved
@@ -128,14 +128,10 @@
 
 ## Installing libraries from source
 
-<<<<<<< HEAD
-It all works as per standard with cmake, a `make install` with the usual options and environment variables.
-=======
 ~~~
 mkdir build
 cd build
 cmake ..
 cmake --build . -- _dl _sl _hl
 cmake --build . --target install
-~~~
->>>>>>> 18e9135e
+~~~