/* A handle to a byte-orientated socket
(C) 2021-2021 Niall Douglas <http://www.nedproductions.biz/> (20 commits)
File Created: Dec 2021


Licensed under the Apache License, Version 2.0 (the "License");
you may not use this file except in compliance with the License.
You may obtain a copy of the License in the accompanying file
Licence.txt or at

    http://www.apache.org/licenses/LICENSE-2.0

Unless required by applicable law or agreed to in writing, software
distributed under the License is distributed on an "AS IS" BASIS,
WITHOUT WARRANTIES OR CONDITIONS OF ANY KIND, either express or implied.
See the License for the specific language governing permissions and
limitations under the License.


Distributed under the Boost Software License, Version 1.0.
    (See accompanying file Licence.txt or copy at
          http://www.boost.org/LICENSE_1_0.txt)
*/

#include "../../../byte_io_handle.hpp"
#include "import.hpp"

#include <WinSock2.h>
#include <ws2ipdef.h>
#include <ws2tcpip.h>

#include <deque>

LLFIO_V2_NAMESPACE_BEGIN

namespace detail
{
  LLFIO_HEADERS_ONLY_FUNC_SPEC std::pair<std::atomic<int>, WSAData> &socket_handle_instance_count()
  {
    static std::pair<std::atomic<int>, WSAData> v;
    return v;
  }
  LLFIO_HEADERS_ONLY_FUNC_SPEC void register_socket_handle_instance(void *ptr) noexcept
  {
    auto &inst = socket_handle_instance_count();
    auto prev = inst.first.fetch_add(1, std::memory_order_relaxed);
    (void) ptr;
    // std::cout << "+ " << ptr << " count = " << prev << std::endl;
    assert(prev >= 0);
    if(prev == 0)
    {
      int retcode = WSAStartup(MAKEWORD(2, 2), &inst.second);
      if(retcode != 0)
      {
        LLFIO_LOG_FATAL(nullptr, "FATAL: Failed to initialise Winsock!");
        abort();
      }
    }
  }
  LLFIO_HEADERS_ONLY_FUNC_SPEC void unregister_socket_handle_instance(void *ptr) noexcept
  {
    auto &inst = socket_handle_instance_count();
    auto prev = inst.first.fetch_sub(1, std::memory_order_relaxed);
    (void) ptr;
    // std::cout << "- " << ptr << " count = " << prev << std::endl;
    assert(prev >= 0);
    if(prev == 1)
    {
      int retcode = WSACleanup();
      if(retcode != 0)
      {
        LLFIO_LOG_FATAL(nullptr, "FATAL: Failed to deinitialise Winsock!");
        abort();
      }
    }
  }
}  // namespace detail

namespace ip
{
  namespace detail
  {
    struct resolver_impl : resolver
    {
      std::string name, service;
      std::vector<address> addresses;
      ::ADDRINFOEXW hints;
      OVERLAPPED ol;
      ::ADDRINFOEXW *res{nullptr};
      HANDLE ophandle{nullptr};
      bool done{false};

      resolver_impl() { clear(); }

      void clear()
      {
        name.clear();
        service.clear();
        addresses.clear();
        memset(&hints, 0, sizeof(hints));
        HANDLE event = ol.hEvent;
        memset(&ol, 0, sizeof(ol));
        ResetEvent(event);
        ol.hEvent = event;
        if(res != nullptr)
        {
          FreeAddrInfoExW(res);
          res = nullptr;
        }
        ophandle = nullptr;
        done = false;
      }

      // Returns 0 for not ready yet, -1 for already processed, +1 for just processed
      int check(DWORD millis)
      {
        if(!done && 0 != WaitForSingleObject(ol.hEvent, millis))
        {
          return 0;
        }
        if(!res)
        {
          return -1;
        }
        done = true;
        auto unaddrinfo = make_scope_exit(
        [&]() noexcept
        {
          FreeAddrInfoExW(res);
          res = nullptr;
        });
        addresses.reserve(4);
        for(auto *p = res; p != nullptr; p = p->ai_next)
        {
          if(p->ai_socktype == SOCK_STREAM)
          {
            address a;
            switch(p->ai_family)
            {
            default:
              break;  // ignore
            case AF_INET:
              assert(p->ai_addrlen <= sizeof(address));
              memcpy(const_cast<::sockaddr *>(a.to_sockaddr()), p->ai_addr, p->ai_addrlen);
              assert(a.is_v4());
              addresses.push_back(a);
              break;
            case AF_INET6:
              assert(p->ai_addrlen <= sizeof(address));
              memcpy(const_cast<::sockaddr *>(a.to_sockaddr()), p->ai_addr, p->ai_addrlen);
              assert(a.is_v6());
              addresses.push_back(a);
              break;
            }
          }
        }
        return 1;
      }
      ~resolver_impl()
      {
        if(ol.hEvent != nullptr)
        {
          CloseHandle(ol.hEvent);
        }
        if(res != nullptr)
        {
          FreeAddrInfoExW(res);
        }
      }
    };
    struct resolver_impl_cache_t
    {
      std::mutex lock;
      std::deque<resolver_impl *> list;
      resolver_impl_cache_t() { LLFIO_V2_NAMESPACE::detail::register_socket_handle_instance(nullptr); }
      ~resolver_impl_cache_t()
      {
        for(auto *i : list)
        {
          delete i;
        }
        list.clear();
        LLFIO_V2_NAMESPACE::detail::unregister_socket_handle_instance(nullptr);
      }
    };
    LLFIO_HEADERS_ONLY_FUNC_SPEC resolver_impl_cache_t &resolver_impl_cache()
    {
      static resolver_impl_cache_t v;
      return v;
    }
    void resolver_deleter::operator()(resolver *_p) const
    {
      auto *p = static_cast<resolver_impl *>(_p);
      if(!p->done && 0 != WaitForSingleObject(p->ol.hEvent, 0))
      {
        GetAddrInfoExCancel(&p->ophandle);
        WaitForSingleObject(p->ol.hEvent, INFINITE);
      }
      p->clear();
      auto &cache = resolver_impl_cache();
      std::lock_guard<std::mutex> g(cache.lock);
      try
      {
        cache.list.push_back(p);
      }
      catch(...)
      {
        delete p;
      }
    }
  }  // namespace detail

  const std::string &resolver::name() const noexcept
  {
    auto *self = static_cast<const detail::resolver_impl *>(this);
    return self->name;
  }
  const std::string &resolver::service() const noexcept
  {
    auto *self = static_cast<const detail::resolver_impl *>(this);
    return self->service;
  }
  bool resolver::incomplete() const noexcept
  {
    auto *self = static_cast<const detail::resolver_impl *>(this);
    return !self->done && 0 != WaitForSingleObject(self->ol.hEvent, 0);
  }
  result<span<address>> resolver::get() noexcept
  {
    auto *self = static_cast<detail::resolver_impl *>(this);
    self->check(INFINITE);
    auto retcode = GetAddrInfoExOverlappedResult(&self->ol);
    if(retcode != NO_ERROR)
    {
      if(WSAETIMEDOUT == retcode)
      {
        return errc::operation_canceled;
      }
      return win32_error(retcode);
    }
    return span<address>(self->addresses);
  }
  result<void> resolver::wait(deadline d) noexcept
  {
    auto *self = static_cast<detail::resolver_impl *>(this);
    DWORD millis = INFINITE;
    if(d)
    {
      if(d.steady)
      {
        millis = (DWORD) (d.nsecs / 1000000);
      }
      else
      {
        auto diff = std::chrono::duration_cast<std::chrono::milliseconds>(std::chrono::system_clock::now() - d.to_time_point()).count();
        if(diff < 0)
        {
          diff = 0;
        }
        millis = (DWORD) diff;
      }
    }
    if(0 == self->check(millis))
    {
      return errc::timed_out;
    }
    return success();
  }

  result<resolver_ptr> resolve(string_view name, string_view service, family _family, deadline d, resolve_flag flags) noexcept
  {
    LLFIO_LOG_FUNCTION_CALL(nullptr);
    try
    {
      windows_nt_kernel::init();
      using namespace windows_nt_kernel;
      resolver_ptr ret;
      detail::resolver_impl *p = nullptr;
      {
        auto &cache = detail::resolver_impl_cache();
        std::lock_guard<std::mutex> g(cache.lock);
        if(!cache.list.empty())
        {
          p = cache.list.back();
          cache.list.pop_back();
          ret = resolver_ptr(p);
        }
      }
      if(!ret)
      {
        ret = resolver_ptr((p = new detail::resolver_impl));
        p->ol.hEvent = CreateEvent(nullptr, true, false, nullptr);
        if(p->ol.hEvent == INVALID_HANDLE_VALUE)
        {
          return win32_error();
        }
      }
      p->name.assign(name.data(), name.size());
      p->service.assign(service.data(), service.size());
      switch(_family)
      {
      case family::v4:
        p->hints.ai_family = AF_INET;
        break;
      case family::v6:
        p->hints.ai_family = AF_INET6;
        break;
      default:
        p->hints.ai_family = AF_UNSPEC;
        break;
      }
      ::timeval *timeout = nullptr, _timeout;
      memset(&_timeout, 0, sizeof(_timeout));
      if(d)
      {
        if(d.steady)
        {
          _timeout.tv_sec = (long) (d.nsecs / 1000000000ULL);
          _timeout.tv_usec = (long) ((d.nsecs / 1000ULL) % 1000000ULL);
        }
        else
        {
          auto diff = std::chrono::duration_cast<std::chrono::microseconds>(std::chrono::system_clock::now() - d.to_time_point()).count();
          if(diff < 0)
          {
            diff = 0;
          }
          _timeout.tv_sec = (long) (diff / 1000000);
          _timeout.tv_usec = (long) (diff % 1000000);
        }
        timeout = &_timeout;
        // Can't combine blocking and timeouts
        flags &= ~resolve_flag::blocking;
      }
      p->hints.ai_socktype = SOCK_STREAM;
      p->hints.ai_flags = AI_ADDRCONFIG;
      if(_family != family::v4)
      {
        p->hints.ai_flags |= AI_V4MAPPED;
      }
      if(flags & resolve_flag::passive)
      {
        p->hints.ai_flags |= AI_PASSIVE;
      }
      auto to_wstring = [](const std::string &str) -> result<std::wstring>
      {
        ULONG written = 0;
        // Ask for the length needed
        NTSTATUS ntstat = RtlUTF8ToUnicodeN(nullptr, 0, &written, str.c_str(), static_cast<ULONG>(str.size()));
        if(ntstat < 0)
        {
          return ntkernel_error(ntstat);
        }
        std::wstring ret;
        ret.resize(written / sizeof(wchar_t));
        written = 0;
        // Do the conversion UTF-8 to UTF-16
        ntstat = RtlUTF8ToUnicodeN(const_cast<wchar_t *>(ret.data()), static_cast<ULONG>(ret.size() * sizeof(wchar_t)), &written, str.c_str(),
                                   static_cast<ULONG>(str.size()));
        if(ntstat < 0)
        {
          return ntkernel_error(ntstat);
        }
        ret.resize(written / sizeof(wchar_t));
        return ret;
      };
      OUTCOME_TRY(auto &&_name, to_wstring(p->name));
      OUTCOME_TRY(auto &&_service, to_wstring(p->service));
      auto errcode = GetAddrInfoExW(_name.c_str(), _service.c_str(), NS_ALL, nullptr, &p->hints, &p->res, timeout,
                                    (flags & resolve_flag::blocking) ? nullptr : &p->ol, nullptr, (flags & resolve_flag::blocking) ? nullptr : &p->ophandle);
      if(NO_ERROR == errcode)
      {
        p->done = true;
      }
      else if(WSA_IO_PENDING != errcode)
      {
        p->done = true;
        return win32_error(errcode);
      }
      p->check(0);
      return {std::move(ret)};
    }
    catch(...)
    {
      return error_from_exception();
    }
  }

  result<size_t> resolve_trim_cache(size_t maxitems) noexcept
  {
    auto &cache = detail::resolver_impl_cache();
    std::lock_guard<std::mutex> g(cache.lock);
    while(cache.list.size() > maxitems)
    {
      cache.list.pop_front();
    }
    return cache.list.size();
  }
}  // namespace ip

/********************************************************************************************************************/

namespace detail
{
  inline result<void> create_socket(void *p, native_handle_type &nativeh, ip::family _family, handle::mode _mode, handle::caching _caching,
                                    handle::flag flags) noexcept
  {
    flags &= ~handle::flag(handle::flag::unlink_on_first_close);
    nativeh.behaviour |= native_handle_type::disposition::socket | native_handle_type::disposition::kernel_handle;
    OUTCOME_TRY(access_mask_from_handle_mode(nativeh, _mode, flags));
    OUTCOME_TRY(attributes_from_handle_caching_and_flags(nativeh, _caching, flags));
    nativeh.behaviour &= ~native_handle_type::disposition::seekable;  // not seekable
    if(_family == ip::family::v6)
    {
      nativeh.behaviour |= native_handle_type::disposition::is_alternate;
    }

    detail::register_socket_handle_instance(p);
    const unsigned short family = (_family == ip::family::v6) ? AF_INET6 : ((_family == ip::family::v4) ? AF_INET : 0);
    nativeh.sock =
    WSASocketW(family, SOCK_STREAM, IPPROTO_TCP, nullptr, 0, WSA_FLAG_NO_HANDLE_INHERIT | ((flags & handle::flag::multiplexable) ? WSA_FLAG_OVERLAPPED : 0));
    if(nativeh.sock == INVALID_SOCKET)
    {
      auto retcode = WSAGetLastError();
      detail::unregister_socket_handle_instance(p);
      return win32_error(retcode);
    }
    if(_caching < handle::caching::all)
    {
      {
        int val = 1;
        if(SOCKET_ERROR == ::setsockopt(nativeh.sock, SOL_SOCKET, SO_SNDBUF, (char *) &val, sizeof(val)))
        {
          return win32_error(WSAGetLastError());
        }
      }
      {
        BOOL val = 1;
        if(SOCKET_ERROR == ::setsockopt(nativeh.sock, IPPROTO_TCP, TCP_NODELAY, (char *) &val, sizeof(val)))
        {
          return win32_error(WSAGetLastError());
        }
      }
    }
    if(flags & handle::flag::multiplexable)
    {
      // Also set to non-blocking so reads/writes etc return partially completed, but also
      // connects and accepts do not block.
      u_long val = 1;
      if(SOCKET_ERROR == ::ioctlsocket(nativeh.sock, FIONBIO, &val))
      {
        return win32_error(WSAGetLastError());
      }
    }
    return success();
  }
}  // namespace detail

LLFIO_HEADERS_ONLY_MEMFUNC_SPEC result<ip::address> byte_socket_handle::local_endpoint() const noexcept
{
  LLFIO_LOG_FUNCTION_CALL(this);
  ip::address ret;
  int len = (int) sizeof(ret._storage);
  if(SOCKET_ERROR == getsockname(_v.sock, (::sockaddr *) ret._storage, &len))
  {
    return win32_error(WSAGetLastError());
  }
  return ret;
}
LLFIO_HEADERS_ONLY_MEMFUNC_SPEC result<ip::address> byte_socket_handle::remote_endpoint() const noexcept
{
  LLFIO_LOG_FUNCTION_CALL(this);
  ip::address ret;
  int len = (int) sizeof(ret._storage);
  if(SOCKET_ERROR == getpeername(_v.sock, (::sockaddr *) ret._storage, &len))
  {
    return win32_error(WSAGetLastError());
  }
  return ret;
}

LLFIO_HEADERS_ONLY_MEMFUNC_SPEC result<void> byte_socket_handle::shutdown(shutdown_kind kind) noexcept
{
  LLFIO_LOG_FUNCTION_CALL(this);
  const int how = (kind == shutdown_write) ? SD_SEND : ((kind == shutdown_both) ? SD_BOTH : SD_RECEIVE);
  if(SOCKET_ERROR == ::shutdown(_v.sock, how))
  {
    return win32_error(WSAGetLastError());
  }
  return success();
}

LLFIO_HEADERS_ONLY_MEMFUNC_SPEC result<void> byte_socket_handle::_do_connect(const ip::address &addr, deadline d) noexcept
{
  LLFIO_LOG_FUNCTION_CALL(this);
  if(d && !_v.is_nonblocking())
  {
    return errc::not_supported;
  }
  LLFIO_DEADLINE_TO_SLEEP_INIT(d);
  if(!(_v.behaviour & native_handle_type::disposition::_is_connected))
  {
    if(SOCKET_ERROR == ::connect(_v.sock, addr.to_sockaddr(), addr.sockaddrlen()))
    {
      auto retcode = WSAGetLastError();
      if(retcode != WSAEWOULDBLOCK)
      {
        return win32_error(retcode);
      }
    }
    _v.behaviour |= native_handle_type::disposition::_is_connected;
  }
  if(_v.is_nonblocking())
  {
    for(;;)
    {
      WSAPOLLFD fds;
      fds.fd = _v.sock;
      fds.events = POLLOUT;
      fds.revents = 0;
      int timeout = -1;
      if(d)
      {
        std::chrono::milliseconds ms;
        if(d.steady)
        {
          ms = std::chrono::duration_cast<std::chrono::milliseconds>((began_steady + std::chrono::nanoseconds((d).nsecs)) - std::chrono::steady_clock::now());
        }
        else
        {
          ms = std::chrono::duration_cast<std::chrono::milliseconds>(d.to_time_point() - std::chrono::system_clock::now());
        }
        if(ms.count() < 0)
        {
          timeout = 0;
        }
        else
        {
          timeout = (int) ms.count();
        }
      }
      auto ret = WSAPoll(&fds, 1, timeout);
      if(SOCKET_ERROR == ret)
      {
        return win32_error(WSAGetLastError());
      }
      if(fds.revents & (POLLERR | POLLHUP))
      {
        return errc::connection_refused;
      }
      if(fds.revents & POLLOUT)
      {
        break;
      }
      LLFIO_DEADLINE_TO_TIMEOUT_LOOP(d);
    }
  }
  if(!is_writable())
  {
    OUTCOME_TRY(shutdown(shutdown_write));
  }
  else if(!is_readable())
  {
    OUTCOME_TRY(shutdown(shutdown_read));
  }
  return success();
}


LLFIO_HEADERS_ONLY_MEMFUNC_SPEC result<byte_socket_handle> byte_socket_handle::byte_socket(ip::family _family, mode _mode, caching _caching,
                                                                                           flag flags) noexcept
{
  result<byte_socket_handle> ret(byte_socket_handle(native_handle_type(), flags, nullptr));
  native_handle_type &nativeh = ret.value()._v;
  LLFIO_LOG_FUNCTION_CALL(&ret);
  OUTCOME_TRY(detail::create_socket(&ret.value(), nativeh, _family, _mode, _caching, flags));
  return ret;
}

LLFIO_HEADERS_ONLY_MEMFUNC_SPEC result<void> byte_socket_handle::close() noexcept
{
  LLFIO_LOG_FUNCTION_CALL(this);
  if(_v)
  {
    if(are_safety_barriers_issued() && is_writable())
    {
      auto r = shutdown();
      if(r)
      {
        byte buffer[4096];
        for(;;)
        {
          OUTCOME_TRY(auto readed, read(0, {{buffer}}));
          if(readed == 0)
          {
            break;
          }
        }
      }
      else if(r.error() != errc::not_connected)
      {
        OUTCOME_TRY(std::move(r));
      }
    }
    if(SOCKET_ERROR == ::closesocket(_v.sock))
    {
      return win32_error(WSAGetLastError());
    }
    _v = {};
    detail::unregister_socket_handle_instance(this);
  }
  return success();
}


/*******************************************************************************************************************/

LLFIO_HEADERS_ONLY_MEMFUNC_SPEC result<ip::address> listening_byte_socket_handle::local_endpoint() const noexcept
{
  LLFIO_LOG_FUNCTION_CALL(this);
  ip::address ret;
  int len = (int) sizeof(ret._storage);
  if(SOCKET_ERROR == getsockname(_v.sock, (::sockaddr *) ret._storage, &len))
  {
    return win32_error(WSAGetLastError());
  }
  return ret;
}

LLFIO_HEADERS_ONLY_MEMFUNC_SPEC result<void> listening_byte_socket_handle::bind(const ip::address &addr, creation _creation, int backlog) noexcept
{
  LLFIO_LOG_FUNCTION_CALL(this);
  if(_creation != creation::only_if_not_exist)
  {
    BOOL val = 1;
    if(SOCKET_ERROR == ::setsockopt(_v.sock, SOL_SOCKET, SO_REUSEADDR, (char *) &val, sizeof(val)))
    {
      return win32_error(WSAGetLastError());
    }
  }
  if(SOCKET_ERROR == ::bind(_v.sock, addr.to_sockaddr(), addr.sockaddrlen()))
  {
    return win32_error(WSAGetLastError());
  }
  if(SOCKET_ERROR == ::listen(_v.sock, (backlog == -1) ? SOMAXCONN : backlog))
  {
    return win32_error(WSAGetLastError());
  }
  return success();
}

LLFIO_HEADERS_ONLY_MEMFUNC_SPEC result<listening_byte_socket_handle> listening_byte_socket_handle::listening_byte_socket(ip::family family, mode _mode, caching _caching,
                                                                                                          flag flags) noexcept
{
<<<<<<< HEAD
  result<listening_byte_socket_handle> ret(listening_byte_socket_handle(native_handle_type(), _caching, flags, nullptr));
=======
  result<listening_socket_handle> ret(listening_socket_handle(native_handle_type(), flags, nullptr));
>>>>>>> c2b5e6ab
  native_handle_type &nativeh = ret.value()._v;
  OUTCOME_TRY(detail::create_socket(&ret.value(), nativeh, family, _mode, _caching, flags));
  return ret;
}

LLFIO_HEADERS_ONLY_MEMFUNC_SPEC result<listening_byte_socket_handle::buffers_type> listening_byte_socket_handle::_do_read(io_request<buffers_type> req,
                                                                                                                deadline d) noexcept
{
  LLFIO_LOG_FUNCTION_CALL(this);
  if(req.buffers.empty())
  {
    return std::move(req.buffers);
  }
  LLFIO_DEADLINE_TO_SLEEP_INIT(d);
  mode _mode = this->is_append_only() ? mode::append : (this->is_writable() ? mode::write : mode::read);
  caching _caching = this->kernel_caching();
  auto &b = *req.buffers.begin();
  native_handle_type nativeh;
  nativeh.behaviour |= native_handle_type::disposition::socket | native_handle_type::disposition::kernel_handle;
  OUTCOME_TRY(access_mask_from_handle_mode(nativeh, _mode, _.flags));
  OUTCOME_TRY(attributes_from_handle_caching_and_flags(nativeh, _caching, _.flags));
  nativeh.behaviour &= ~native_handle_type::disposition::seekable;  // not seekable
  for(;;)
  {
    bool ready_to_accept = true;
    if(d)
    {
      ready_to_accept = false;
      pollfd readfds;
      readfds.fd = _v.sock;
      readfds.events = POLLIN;
      readfds.revents = 0;
      int timeout = -1;
      std::chrono::milliseconds ms;
      if(d.steady)
      {
        ms = std::chrono::duration_cast<std::chrono::milliseconds>((began_steady + std::chrono::nanoseconds((d).nsecs)) - std::chrono::steady_clock::now());
      }
      else
      {
        ms = std::chrono::duration_cast<std::chrono::milliseconds>(d.to_time_point() - std::chrono::system_clock::now());
      }
      if(ms.count() < 0)
      {
        timeout = 0;
      }
      else
      {
        timeout = (int) ms.count();
      }
      if(SOCKET_ERROR == WSAPoll(&readfds, 1, timeout))
      {
        return win32_error(WSAGetLastError());
      }
      if(readfds.revents & POLLIN)
      {
        ready_to_accept = true;
      }
    }
    if(ready_to_accept)
    {
      int len = (int) sizeof(b.second._storage);
      nativeh.sock = WSAAccept(_v.sock, (sockaddr *) b.second._storage, &len, nullptr, 0);
      if(INVALID_SOCKET != nativeh.sock)
      {
        break;
      }
      auto retcode = WSAGetLastError();
      if(WSAEWOULDBLOCK != retcode)
      {
        return win32_error(retcode);
      }
    }
    LLFIO_DEADLINE_TO_TIMEOUT_LOOP(d);
  }
  nativeh.behaviour |= native_handle_type::disposition::_is_connected;
  if(_caching < caching::all)
  {
    {
      int val = 1;
      if(SOCKET_ERROR == ::setsockopt(nativeh.sock, SOL_SOCKET, SO_SNDBUF, (char *) &val, sizeof(val)))
      {
        return win32_error(WSAGetLastError());
      }
    }
    {
      BOOL val = 1;
      if(SOCKET_ERROR == ::setsockopt(nativeh.sock, IPPROTO_TCP, TCP_NODELAY, (char *) &val, sizeof(val)))
      {
        return win32_error(WSAGetLastError());
      }
    }
  }
  b.first = byte_socket_handle(nativeh, _.flags, _ctx);
  if(_mode == mode::read)
  {
    OUTCOME_TRY(b.first.shutdown(byte_socket_handle::shutdown_write));
  }
  else if(_mode == mode::append)
  {
    OUTCOME_TRY(b.first.shutdown(byte_socket_handle::shutdown_read));
  }
  return std::move(req.buffers);
}

LLFIO_V2_NAMESPACE_END<|MERGE_RESOLUTION|>--- conflicted
+++ resolved
@@ -652,11 +652,7 @@
 LLFIO_HEADERS_ONLY_MEMFUNC_SPEC result<listening_byte_socket_handle> listening_byte_socket_handle::listening_byte_socket(ip::family family, mode _mode, caching _caching,
                                                                                                           flag flags) noexcept
 {
-<<<<<<< HEAD
-  result<listening_byte_socket_handle> ret(listening_byte_socket_handle(native_handle_type(), _caching, flags, nullptr));
-=======
-  result<listening_socket_handle> ret(listening_socket_handle(native_handle_type(), flags, nullptr));
->>>>>>> c2b5e6ab
+  result<listening_byte_socket_handle> ret(listening_byte_socket_handle(native_handle_type(), flags, nullptr));
   native_handle_type &nativeh = ret.value()._v;
   OUTCOME_TRY(detail::create_socket(&ret.value(), nativeh, family, _mode, _caching, flags));
   return ret;
