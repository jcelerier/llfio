// Note the second line of this file must ALWAYS be the git SHA, third line ALWAYS the git SHA update time
<<<<<<< HEAD
#define LLFIO_PREVIOUS_COMMIT_REF    88dbc653b835f290075ba2be182e4f00c6f926a3
#define LLFIO_PREVIOUS_COMMIT_DATE   "2019-10-09 08:14:17 +00:00"
#define LLFIO_PREVIOUS_COMMIT_UNIQUE 88dbc653
=======
#define LLFIO_PREVIOUS_COMMIT_REF    9740ba82970f959840c982372f3abf4a026a10fd
#define LLFIO_PREVIOUS_COMMIT_DATE   "2019-10-09 12:30:46 +00:00"
#define LLFIO_PREVIOUS_COMMIT_UNIQUE 9740ba82
>>>>>>> f7fd2da1
<|MERGE_RESOLUTION|>--- conflicted
+++ resolved
@@ -1,10 +1,4 @@
 // Note the second line of this file must ALWAYS be the git SHA, third line ALWAYS the git SHA update time
-<<<<<<< HEAD
-#define LLFIO_PREVIOUS_COMMIT_REF    88dbc653b835f290075ba2be182e4f00c6f926a3
-#define LLFIO_PREVIOUS_COMMIT_DATE   "2019-10-09 08:14:17 +00:00"
-#define LLFIO_PREVIOUS_COMMIT_UNIQUE 88dbc653
-=======
-#define LLFIO_PREVIOUS_COMMIT_REF    9740ba82970f959840c982372f3abf4a026a10fd
-#define LLFIO_PREVIOUS_COMMIT_DATE   "2019-10-09 12:30:46 +00:00"
-#define LLFIO_PREVIOUS_COMMIT_UNIQUE 9740ba82
->>>>>>> f7fd2da1
+#define LLFIO_PREVIOUS_COMMIT_REF    087e0c50299a222be979b59053b1b29d4beb7c63
+#define LLFIO_PREVIOUS_COMMIT_DATE   "2019-10-09 10:54:14 +00:00"
+#define LLFIO_PREVIOUS_COMMIT_UNIQUE 087e0c50