// Note the second line of this file must ALWAYS be the git SHA, third line ALWAYS the git SHA update time
<<<<<<< HEAD
#define LLFIO_PREVIOUS_COMMIT_REF    434d73013a31d86cabf894328f13764b136579e2
#define LLFIO_PREVIOUS_COMMIT_DATE   "2020-03-31 06:49:29 +00:00"
#define LLFIO_PREVIOUS_COMMIT_UNIQUE 434d7301
=======
#define LLFIO_PREVIOUS_COMMIT_REF    c029e57e5c0619190fce55bd8d072cf6ca1155cf
#define LLFIO_PREVIOUS_COMMIT_DATE   "2020-04-07 17:13:49 +00:00"
#define LLFIO_PREVIOUS_COMMIT_UNIQUE c029e57e
>>>>>>> 1640f118
<|MERGE_RESOLUTION|>--- conflicted
+++ resolved
@@ -1,10 +1,4 @@
 // Note the second line of this file must ALWAYS be the git SHA, third line ALWAYS the git SHA update time
-<<<<<<< HEAD
-#define LLFIO_PREVIOUS_COMMIT_REF    434d73013a31d86cabf894328f13764b136579e2
-#define LLFIO_PREVIOUS_COMMIT_DATE   "2020-03-31 06:49:29 +00:00"
-#define LLFIO_PREVIOUS_COMMIT_UNIQUE 434d7301
-=======
 #define LLFIO_PREVIOUS_COMMIT_REF    c029e57e5c0619190fce55bd8d072cf6ca1155cf
 #define LLFIO_PREVIOUS_COMMIT_DATE   "2020-04-07 17:13:49 +00:00"
-#define LLFIO_PREVIOUS_COMMIT_UNIQUE c029e57e
->>>>>>> 1640f118
+#define LLFIO_PREVIOUS_COMMIT_UNIQUE c029e57e